# Copyright (C) 2013 Jaedyn K. Draper
#
# Permission is hereby granted, free of charge, to any person obtaining
# a copy of this software and associated documentation files (the "Software"),
# to deal in the Software without restriction, including without limitation
# the rights to use, copy, modify, merge, publish, distribute, sublicense,
# and/or sell copies of the Software, and to permit persons to whom the
# Software is furnished to do so, subject to the following conditions:
#
# The above copyright notice and this permission notice shall be included in
# all copies or substantial portions of the Software.
#
# THE SOFTWARE IS PROVIDED "AS IS", WITHOUT WARRANTY OF ANY KIND, EXPRESS OR
# IMPLIED, INCLUDING BUT NOT LIMITED TO THE WARRANTIES OF MERCHANTABILITY,
# FITNESS FOR A PARTICULAR PURPOSE AND NONINFRINGEMENT. IN NO EVENT SHALL
# THE AUTHORS OR COPYRIGHT HOLDERS BE LIABLE FOR ANY CLAIM, DAMAGES OR OTHER
# LIABILITY, WHETHER IN AN ACTION OF CONTRACT, TORT OR OTHERWISE, ARISING FROM,
# OUT OF OR IN CONNECTION WITH THE SOFTWARE OR THE USE OR OTHER DEALINGS IN THE
# SOFTWARE.

"""
B{ProjectSettings module}

Defines the projectSettings class.

@var currentProject: The current project being built. Note that if this is accessed outside of an @project
block, the project returned will only be a temporary variable that will not be valid for compilation
@type currentProject: projectSettings

@var rootProject: Actually a project group, this is poorly named. This is the top-level project group
that all projects and project groups fall under. It has no name and is NOT itself a valid or "real" group.
@type rootProject: ProjectGroup
@todo: Rename rootProject to rootProjectGroup

@var currentGroup: The current group that's being populated
@type currentGroup: ProjectGroup
"""

import csbuild

import fnmatch
import os
import re
import hashlib
import time
import sys
import math
import platform
import glob
import itertools
import threading

from csbuild import log
from csbuild import _shared_globals
from csbuild import _utils

class projectSettings( object ):
	"""
	Contains settings for the project

	@ivar name: The project's name
	@type name: str

	@ivar key: A unique key made by combining project name and target
	@type key: str

	@ivar workingDirectory: The directory containing all of the project's files
	@type workingDirectory: str

	@ivar linkDepends: The projects that this one depends on for linking
	@type linkDepends: list[str]

	@ivar srcDepends: The projects that this one depends on for compiling
	@type srcDepends: str

	@ivar func: The project's settings function - the function wrapped in the @project decorator
	@type func: function

	@ivar libraries: The libraries the project will link against
	@type libraries: list[str]

	@ivar static_libraries: The libraries the project will forcibly statically link against
	@type static_libraries: list[str]

	@ivar shared_libraries: The libraries the project will forcibly statically link against
	@type shared_libraries: list[str]

	@ivar include_dirs: Directories to search for included headers in
	@type include_dirs: list[str]

	@ivar library_dirs: Directories to search for libraries in
	@type library_dirs: list[str]

	@ivar opt_level: Optimization level for this project
	@type opt_level: int or str

	@ivar debug_level: Debug level for this project
	@type debug_level: int or str

	@ivar defines: #define declarations for this project
	@type defines: list[str]

	@ivar undefines: #undef declarations for this project
	@type undefines: list[str]

	@ivar cxx: C++ compiler executable for this project
	@type cxx: str

	@ivar cc: C compiler executable for this project
	@type cc: str

	@ivar hasCppFiles: Whether or not the project includes C++ files
	@type hasCppFiles: bool

	@ivar obj_dir: Output directory for intermediate object files
	@type obj_dir: str

	@ivar output_dir: Output directory for the final output file
	@type output_dir: str

	@ivar csbuild_dir: Output directory for csbuild internal data, subdir of obj_dir
	@type csbuild_dir: str

	@ivar output_name: Final filename to be generated for this project
	@type output_name: str

	@ivar output_install_dir: Directory in which to install the output
	@type output_install_dir: str

	@ivar header_install_dir: Directory in which to install the project's headers
	@type header_install_dir: str

	@ivar header_subdir: Subdirectory that headers live in for this project
	@type header_subdir: str

	@ivar sources: Source files within this project that are being compiled during this run
	@type sources: list[str]

	@ivar allsources: All source files within this project
	@type allsources: list[str]

	@ivar allheaders: Headers within this project
	@type allheaders: list[str]

	@ivar type: Project type
	@type type: L{csbuild.ProjectType}

	@ivar ext: Extension override for output
	@type ext: str or None

	@ivar profile: Whether or not to optimize for profiling
	@type profile: bool

	@ivar cpp_compiler_flags: Literal flags to pass to the C++ compiler
	@type cpp_compiler_flags: list[str]

	@ivar c_compiler_flags: Literal flags to pass to the C compiler
	@type c_compiler_flags: list[str]

	@ivar linker_flags: Literal flags to pass to the linker
	@type linker_flags: list[str]

	@ivar exclude_dirs: Directories excluded from source file discovery
	@type exclude_dirs: list[str]

	@ivar exclude_files: Files excluded from source file discovery
	@type exclude_files: list[str]

	@ivar output_dir_set: Whether or not the output directory has been set
	@type output_dir_set: bool

	@ivar obj_dir_set: Whether or not the object directory has been set
	@type obj_dir_set: bool

	@ivar debug_set: Whether or not debug settings have been set
	@type debug_set: bool

	@ivar opt_set: Whether or not optimization settings have been set
	@type opt_set: bool

	@ivar allpaths: All the paths used to contain all headers included by this project
	@type allpaths: list[str]

	@ivar chunks: Compiled list of chunks to be compiled in this project
	@type chunks: list[str]

	@ivar chunksByFile: Dictionary to get the list of files in a chunk from its filename
	@type chunksByFile: dict[str, list[str]]

	@ivar use_chunks: Whether or not to use chunks
	@type use_chunks: bool

	@ivar chunk_tolerance: minimum number of modified files needed to build a chunk as a chunk
	@type chunk_tolerance: int

	@ivar chunk_size: number of files per chunk
	@type chunk_size: int

	@ivar chunk_filesize: maximum file size of a built chunk, in bytes
	@type chunk_filesize: int

	@ivar chunk_size_tolerance: minimum total filesize of modified files needed to build a chunk as a chunk
	@type chunk_size_tolerance: int

	@ivar header_recursion: Depth to recurse when building header information
	@type header_recursion: int

	@ivar ignore_external_headers: Whether or not to ignore external headers when building header information
	@type ignore_external_headers: bool

	@ivar default_target: The target to be built when none is specified
	@type default_target: str

	@ivar chunk_precompile: Whether or not to precompile all headers in the project
	@type chunk_precompile: bool

	@ivar precompile: List of files to precompile
	@type precompile: list[str]

	@ivar precompile_exclude: List of files NOT to precompile
	@type precompile_exclude: list[str]

	@ivar cppheaderfile: The C++ precompiled header that's been built (if any)
	@type cppheaderfile: str

	@ivar cheaderfile: The C precompiled header that's been built (if any)
	@type cheaderfile: str

	@ivar needs_cpp_precompile: Whether or not the C++ precompiled header needs to be rebuilt during this compile
	@type needs_cpp_precompile: bool

	@ivar needs_c_precompile: Whether or not the C++ precompiled header needs to be rebuilt during this compile
	@type needs_c_precompile: bool

	@ivar unity: Whether or not to build in full unity mode (all files included in one translation unit)
	@type unity: bool

	@ivar precompile_done: Whether or not the project's precompile step has been completed
	@type precompile_done: bool

	@ivar no_warnings: Whether or not to disable all warnings for this project
	@type no_warnings: bool

	@ivar toolchains: All toolchains enabled for this project
	@type toolchains: dict[str, csbuild.toolchain.toolchainBase]

	@ivar cxxcmd: Base C++ compile command, returned from toolchain.get_base_cxx_command
	@type cxxcmd: str

	@ivar cccmd: Base C compile command, returned from toolchain.get_base_cc_command
	@type cccmd: str

	@ivar cxxpccmd: Base C++ precompile command, returned from toolchain.get_base_cxx_precompile_command
	@type cxxpccmd: str

	@ivar ccpccmd: Base C precompile command, returned from toolchain.get_base_cc_precompile_command
	@type ccpccmd: str

	@ivar recompile_all: Whether or not conditions have caused the entire project to need recompilation
	@type recompile_all: bool

	@ivar targets: List of targets in this project with their associated settings functions, decorated with @target
	@type targets: dict[str, list[function]]

	@ivar targetName: The target name for this project as it's currently being built
	@type targetName: str

	@ivar final_chunk_set: The list of chunks to be built after building all chunks, determining whether or not to build
	them as chunks, etc.
	@type final_chunk_set: list[str]

	@ivar compiles_completed: The number of files that have been compiled (successfully or not) at this point in the
	compile process. Note that this variable is modified in multiple threads and should be handled within project.mutex
	@type compiles_completed: int

	@ivar compile_failed: Whether or not ANY compilation unit has failed to successfully compile in this build
	@type compile_failed: bool

	@ivar static_runtime: Whether or not to link against a static runtime
	@type static_runtime: bool

	@ivar force_64_bit: Whether or not to force a 64-bit build
	@type force_64_bit: bool

	@ivar force_32_bit: Whether or not to force a 32-bit build
	@type force_32_bit: bool

	@ivar cppheaders: List of C++ headers
	@type cppheaders: list[str]

	@ivar cheaders: List of C headers
	@type cheaders: list[str]

	@ivar activeToolchainName: The name of the currently active toolchain
	@type activeToolchainName: str

	@ivar activeToolchain: The actual currently active toolchain
	@type activeToolchain: csbuild.toolchain.toolchainBase

	@ivar warnings_as_errors: Whether all warnings should be treated as errors
	@type warnings_as_errors: bool

	@ivar built_something: Whether or not ANY file has been compiled in this build
	@type built_something: bool

	@ivar outputArchitecture: The architecture to build against
	@type outputArchitecture: csbuild.ArchitectureType

	@ivar library_mtimes: Last modified times of all the project's libraries, with no information about what library
	each timestamp belongs to
	@type library_mtimes: list[int]

	@ivar scriptPath: The location of the script file this project is defined in
	@type scriptPath: str

	@ivar mutex: A mutex used to control modification of project data across multiple threads
	@type mutex: threading.Lock

	@ivar preBuildStep: A function that will be executed before compile of this project begins
	@type preBuildStep: function

	@ivar postBuildStep: A function that will be executed after compile of this project ends
	@type postBuildStep: function

	@ivar parentGroup: The group this project is contained within
	@type parentGroup: ProjectGroup

	@ivar state: Current state of the project
	@type state: L{_shared_globals.ProjectState}

	@ivar startTime: The time the project build started
	@type startTime: float

	@ivar endTime: The time the project build ended
	@type endTime: float

	@type extraFiles: list[str]
	@ivar extraFiles: Extra files being compiled, these will be rolled into project.sources, so use that instead

	@type extraDirs: list[str]
	@ivar extraDirs: Extra directories used to search for files

	@undocumented: prepareBuild
	@undocumented: __getattribute__
	@undocumented: __setattr__
	@undocumented: get_files
	@undocumented: get_full_path
	@undocumented: get_included_files
	@undocumented: follow_headers
	@undocumented: follow_headers2
	@undocumented: should_recompile
	@undocumented: check_libraries
	@undocumented: make_chunks
	@undocumented: get_chunk
	@undocumented: save_md5
	@undocumented: save_md5s
	@undocumented: precompile_headers
	@undocumented: copy
	@undocumented: CanJoinChunk

	@note: Toolchains can define additional variables that will show up on this class's
	instance variable list when that toolchain is active. See toolchain documentation for
	more details on what additional instance variables are available.
	"""
	def __init__( self ):
		"""
		Default projectSettings constructor
		"""
		self.name = ""
		self.key = ""
		self.workingDirectory = "./"
		self.linkDepends = []
		self.srcDepends = []
		self.func = None

		self.libraries = []
		self.static_libraries = []
		self.shared_libraries = []
		self.include_dirs = []
		self.library_dirs = []

		self.opt_level = 0
		self.debug_level = 0
		self.defines = []
		self.undefines = []
		self.cxx = "g++"
		self.cc = "gcc"
		self.hasCppFiles = False

		self.obj_dir = "."
		self.output_dir = "."
		self.csbuild_dir = "./.csbuild"
		self.output_name = ""
		self.output_install_dir = ""
		self.header_install_dir = ""
		self.header_subdir = ""

		self.sources = []
		self.allsources = []
		self.allheaders = []

		self.type = csbuild.ProjectType.Application
		self.ext = None
		self.profile = False

		self.cpp_compiler_flags = []
		self.c_compiler_flags = []
		self.linker_flags = []

		self.exclude_dirs = []
		self.exclude_files = []

		self.output_dir_set = False
		self.obj_dir_set = False
		self.debug_set = False
		self.opt_set = False

		self.allpaths = []
		self.chunks = []
		self.chunksByFile = {}

		self.use_chunks = True
		self.chunk_tolerance = 3
		self.chunk_size = 0
		self.chunk_filesize = 512000
		self.chunk_size_tolerance = 128000

		self.header_recursion = 0
		self.ignore_external_headers = False

		self.default_target = "release"

		self.chunk_precompile = True
		self.precompile = []
		self.precompileAsC = []
		self.precompile_exclude = []
		self.cppheaderfile = ""
		self.cheaderfile = ""
		self.needs_cpp_precompile = False
		self.needs_c_precompile = False

		self.unity = False

		self.precompile_done = False

		self.no_warnings = False

		self.toolchains = { }

		self.cxxcmd = ""  # return value of get_base_cxx_command
		self.cccmd = ""  # return value of get_base_cc_command
		self.cxxpccmd = ""  # return value of get_base_cxx_precompile_command
		self.ccpccmd = ""  # return value of get_base_cc_precompile_command

		self.recompile_all = False

		self.targets = { }

		self.targetName = ""

		self.final_chunk_set = []

		self.compiles_completed = 0

		self.compile_failed = False

		self.static_runtime = False


		self.force_64_bit = False
		self.force_32_bit = False

		self.cheaders = []
		self.cppheaders = []

		self.activeToolchainName = None
		self.activeToolchain = None

		self.warnings_as_errors = False

		self.built_something = False

		self.outputArchitecture = None

		self.library_mtimes = []

		self.scriptPath = ""

		self.mutex = threading.Lock( )

		self.postBuildStep = None
		self.preBuildStep = None
		self.prePrepareBuildStep = None
		self.postPrepareBuildStep = None
		self.preLinkStep = None
		self.preMakeStep = None
		self.postMakeStep = None

		self.parentGroup = currentGroup

		self.extraFiles = []
		self.extraDirs = []

		self.cExtensions = set([".c"])
		self.cppExtensions = set([".cpp", ".cxx", ".cc", ".cp", ".c++"])
		self.asmExtensions = set([".s", ".asm"])
		self.cHeaderExtensions = set()
		self.cppHeaderExtensions = set([".hpp", ".hxx", ".hh", ".hp", ".h++"])
		self.ambiguousHeaderExtensions = set([".h", ".inl"])

		self.chunkMutexes = {}

		#GUI support
		self.state = _shared_globals.ProjectState.PENDING
		self.startTime = 0
		self.endTime = 0
		self.compileOutput = {}
		self.compileErrors = {}
		self.parsedErrors = {}
		self.fileStatus = {}
		self.fileStart = {}
		self.fileEnd = {}
		self.cpchcontents = []
		self.cpppchcontents = []
		self.updated = False
		self.warnings = 0
		self.errors = 0
		self.warningsByFile = {}
		self.errorsByFile = {}

		self.linkOutput = ""
		self.linkErrors = ""
		self.parsedLinkErrors = None


	def prepareBuild( self ):
		wd = os.getcwd( )
		os.chdir( self.workingDirectory )

		self.activeToolchain = self.toolchains[self.activeToolchainName]
		self.obj_dir = os.path.abspath( self.obj_dir )
		self.output_dir = os.path.abspath( self.output_dir )
		self.csbuild_dir = os.path.join( self.obj_dir, ".csbuild" )

		self.exclude_dirs.append( self.csbuild_dir )

		projectSettings.currentProject = self

		if self.ext is None:
			self.ext = self.activeToolchain.get_default_extension( self.type )

		self.output_name += self.ext

		if self.prePrepareBuildStep:
			log.LOG_BUILD( "Running pre-PrepareBuild step for {} ({})".format( self.output_name, self.targetName ) )
			self.prePrepareBuildStep(self)

		log.LOG_BUILD( "Preparing tasks for {} ({})...".format( self.output_name, self.targetName ) )

		if not os.path.exists( self.csbuild_dir ):
			os.makedirs( self.csbuild_dir )

		self.cccmd = self.activeToolchain.get_base_cc_command( self )
		self.cxxcmd = self.activeToolchain.get_base_cxx_command( self )
		self.ccpccmd = self.activeToolchain.get_base_cc_precompile_command( self )
		self.cxxpccmd = self.activeToolchain.get_base_cxx_precompile_command( self )

		cmdfile = "{0}/{1}.csbuild".format( self.csbuild_dir, self.targetName )
		cmd = ""
		if os.path.exists( cmdfile ):
			with open( cmdfile, "r" ) as f:
				cmd = f.read( )

		if self.cxxcmd + self.cccmd != cmd or _shared_globals.rebuild:
			self.recompile_all = True
			with open( cmdfile, "w" ) as f:
				f.write( self.cxxcmd + self.cccmd )


		self.RediscoverFiles()

		if self.name not in self.parentGroup.projects:
			self.parentGroup.projects[self.name] = {}
		self.parentGroup.projects[self.name][self.targetName] = self

		if self.postPrepareBuildStep:
			log.LOG_BUILD( "Running post-PrepareBuild step for {} ({})".format( self.output_name, self.targetName ) )
			self.postPrepareBuildStep(self)

		os.chdir( wd )

	def RediscoverFiles(self):
		"""
		Force a re-run of the file discovery process. Useful if a postPrepareBuild step adds additional files to the project.
		This will have no effect when called from any place other than a postPrepareBuild step.
		"""
		if not self.chunks:
			self.get_files( self.allsources, self.cppheaders, self.cheaders )
			self.allsources += self.extraFiles

			if not self.allsources:
				return

			#We'll do this even if _use_chunks is false, because it simplifies the linker logic.
			self.chunks = self.make_chunks( self.allsources )
		else:
			self.allsources = list( itertools.chain( *self.chunks ) )

		if not _shared_globals.CleanBuild and not _shared_globals.do_install and csbuild.get_option(
				"generate_solution" ) is None:
			for source in self.allsources:
				if self.should_recompile( source ):
					self.sources.append( source )
		else:
			self.sources = list( self.allsources )

		_shared_globals.allfiles |= set(self.sources)

	def __getattribute__( self, name ):
		activeToolchain = object.__getattribute__( self, "activeToolchain" )
		if activeToolchain and name in activeToolchain.settingsOverrides:
			ret = activeToolchain.settingsOverrides[name]

			if ret:
				if isinstance( ret, dict ):
					ret2 = object.__getattribute__( self, name )
					ret2.update( ret )
					return ret2
				elif isinstance( ret, list ):
					return ret + object.__getattribute__( self, name )

			return ret
		return object.__getattribute__( self, name )


	def __setattr__( self, name, value ):
		if name == "state":
			self.mutex.acquire()
			self.updated = True
			self.mutex.release()

		if hasattr( self, "activeToolchain" ):
			activeToolchain = object.__getattribute__( self, "activeToolchain" )
			if activeToolchain and name in activeToolchain.settingsOverrides:
				activeToolchain.settingsOverrides[name] = value
				return
		object.__setattr__( self, name, value )


	def copy( self ):
		ret = projectSettings( )
		toolchains = { }
		for kvp in self.toolchains.items( ):
			toolchains[kvp[0]] = kvp[1].copy( )

		ret.__dict__ = {
			"name": self.name,
			"key": self.key,
			"workingDirectory": self.workingDirectory,
			"linkDepends": list( self.linkDepends ),
			"srcDepends": list( self.srcDepends ),
			"func": self.func,
			"libraries": list( self.libraries ),
			"static_libraries": list( self.static_libraries ),
			"shared_libraries": list( self.shared_libraries ),
			"include_dirs": list( self.include_dirs ),
			"library_dirs": list( self.library_dirs ),
			"opt_level": self.opt_level,
			"debug_level": self.debug_level,
			"defines": list( self.defines ),
			"undefines": list( self.undefines ),
			"cxx": self.cxx,
			"cc": self.cc,
			"hasCppFiles": self.hasCppFiles,
			"obj_dir": self.obj_dir,
			"output_dir": self.output_dir,
			"csbuild_dir": self.csbuild_dir,
			"output_name": self.output_name,
			"output_install_dir": self.output_install_dir,
			"header_install_dir": self.header_install_dir,
			"header_subdir": self.header_subdir,
			"sources": list( self.sources ),
			"allsources": list( self.allsources ),
			"allheaders": list( self.allheaders ),
			"type": self.type,
			"ext": self.ext,
			"profile": self.profile,
			"cpp_compiler_flags": list( self.cpp_compiler_flags ),
			"c_compiler_flags": list( self.c_compiler_flags ),
			"linker_flags": list( self.linker_flags ),
			"exclude_dirs": list( self.exclude_dirs ),
			"exclude_files": list( self.exclude_files ),
			"output_dir_set": self.output_dir_set,
			"obj_dir_set": self.obj_dir_set,
			"debug_set": self.debug_set,
			"opt_set": self.opt_set,
			"allpaths": list( self.allpaths ),
			"chunks": list( self.chunks ),
			"chunksByFile" : dict( self.chunksByFile ),
			"use_chunks": self.use_chunks,
			"chunk_tolerance": self.chunk_tolerance,
			"chunk_size": self.chunk_size,
			"chunk_filesize": self.chunk_filesize,
			"chunk_size_tolerance": self.chunk_size_tolerance,
			"header_recursion": self.header_recursion,
			"ignore_external_headers": self.ignore_external_headers,
			"default_target": self.default_target,
			"chunk_precompile": self.chunk_precompile,
			"precompile": list( self.precompile ),
			"precompileAsC": list( self.precompileAsC ),
			"precompile_exclude": list( self.precompile_exclude ),
			"cppheaderfile": self.cppheaderfile,
			"cheaderfile": self.cheaderfile,
			"unity": self.unity,
			"precompile_done": self.precompile_done,
			"no_warnings": self.no_warnings,
			"toolchains": toolchains,
			"cxxcmd": self.cxxcmd,
			"cccmd": self.cccmd,
			"recompile_all": self.recompile_all,
			"targets": { },
			"targetName": self.targetName,
			"final_chunk_set": list( self.final_chunk_set ),
			"needs_c_precompile": self.needs_c_precompile,
			"needs_cpp_precompile": self.needs_cpp_precompile,
			"compiles_completed": self.compiles_completed,
			"compile_failed": self.compile_failed,
			"static_runtime": self.static_runtime,
			"force_64_bit": self.force_64_bit,
			"force_32_bit": self.force_32_bit,
			"cheaders": list( self.cheaders ),
			"cppheaders": list( self.cppheaders ),
			"activeToolchainName": self.activeToolchainName,
			"activeToolchain": None,
			"warnings_as_errors": self.warnings_as_errors,
			"built_something": self.built_something,
			"outputArchitecture": self.outputArchitecture,
			"library_mtimes": list( self.library_mtimes ),
			"scriptPath": self.scriptPath,
			"mutex": threading.Lock( ),
			"preBuildStep" : self.preBuildStep,
			"postBuildStep" : self.postBuildStep,
			"prePrepareBuildStep" : self.prePrepareBuildStep,
			"postPrepareBuildStep" : self.postPrepareBuildStep,
			"preLinkStep" : self.preLinkStep,
			"preMakeStep" : self.preMakeStep,
			"postMakeStep" : self.postMakeStep,
			"parentGroup" : self.parentGroup,
			"extraFiles": list(self.extraFiles),
			"extraDirs": list(self.extraDirs),
			"state" : self.state,
			"startTime" : self.startTime,
			"endTime" : self.endTime,
			"compileOutput" : dict(self.compileOutput),
			"compileErrors" : dict(self.compileErrors),
			"parsedErrors" : dict(self.parsedErrors),
			"fileStatus" : dict(self.fileStatus),
			"fileStart" : dict(self.fileStart),
			"fileEnd" : dict(self.fileEnd),
			"cpchcontents" : list(self.cpchcontents),
			"cpppchcontents" : list(self.cpppchcontents),
			"updated" : self.updated,
			"warnings" : self.warnings,
			"errors" : self.errors,
			"warningsByFile" : self.warningsByFile,
			"errorsByFile" : self.errorsByFile,
			"linkOutput" : self.linkOutput,
			"linkErrors" : self.linkErrors,
			"parsedLinkErrors" : self.parsedLinkErrors,
			"cExtensions" : set(self.cExtensions),
			"cppExtensions" : set(self.cppExtensions),
			"asmExtensions" : set(self.asmExtensions),
			"cHeaderExtensions" : set(self.cHeaderExtensions),
			"cppHeaderExtensions" : set(self.cppHeaderExtensions),
			"ambiguousHeaderExtensions" : set(self.ambiguousHeaderExtensions),
			"chunkMutexes" : {},
		}

		for name in self.targets:
			ret.targets.update( { name : list( self.targets[name] ) } )

		for srcFile in self.chunkMutexes:
			ret.chunkMutexes.update( { srcFile : set( self.chunkMutexes[srcFile] ) } )

		return ret


	def get_files( self, sources = None, headers = None, cheaders = None ):
		"""
		Steps through the current directory tree and finds all of the source and header files, and returns them as a list.
		Accepts two lists as arguments, which it populates. If sources or headers are excluded from the parameters, it will
		ignore files of the relevant types.
		"""

		exclude_files = set( )
		exclude_dirs = set( )
		ambiguousHeaders = set()

		for exclude in self.exclude_files:
			exclude_files |= set( glob.glob( exclude ) )

		for exclude in self.exclude_dirs:
			exclude_dirs |= set( glob.glob( exclude ) )

		for sourceDir in [ '.' ] + self.extraDirs:
			for root, dirnames, filenames in os.walk( sourceDir ):
				absroot = os.path.abspath( root )
				if absroot in exclude_dirs:
					if absroot != self.csbuild_dir:
						log.LOG_INFO( "Skipping dir {0}".format( root ) )
					continue
				if ".csbuild" in root:
					continue
				if absroot == self.csbuild_dir or absroot.startswith( self.csbuild_dir ):
					continue
				bFound = False
				for testDir in exclude_dirs:
					if absroot.startswith( testDir ):
						bFound = True
						break
				if bFound:
					if not absroot.startswith( self.csbuild_dir ):
						log.LOG_INFO( "Skipping dir {0}".format( root ) )
					continue
				log.LOG_INFO( "Looking in directory {0}".format( root ) )
				if sources is not None:
<<<<<<< HEAD
					for extension in self.cppExtensions:
						for filename in fnmatch.filter( filenames, '*'+extension ):
							path = os.path.join( absroot, filename )
							if path not in exclude_files:
								sources.append( os.path.abspath( path ) )
								self.hasCppFiles = True
					for extension in self.cExtensions:
						for filename in fnmatch.filter( filenames, '*'+extension ):
							path = os.path.join( absroot, filename )
							if path not in exclude_files:
								sources.append( os.path.abspath( path ) )
=======
					for filename in fnmatch.filter( filenames, '*.cpp' ):
						path = os.path.join( absroot, filename )
						if path not in exclude_files:
							sources.append( os.path.abspath( path ) )
							self.hasCppFiles = True
					for filename in fnmatch.filter( filenames, '*.cc' ):
						path = os.path.join( absroot, filename )
						if path not in exclude_files:
							sources.append( os.path.abspath( path ) )
							self.hasCppFiles = True
					for filename in fnmatch.filter( filenames, '*.c' ):
						path = os.path.join( absroot, filename )
						if path not in exclude_files:
							sources.append( os.path.abspath( path ) )
>>>>>>> 827a6540

					sources.sort( key = str.lower )

				if headers is not None:
					for extension in self.cppHeaderExtensions:
						for filename in fnmatch.filter( filenames, '*'+extension ):
							path = os.path.join( absroot, filename )
							if path not in exclude_files:
								headers.append( os.path.abspath( path ) )
								self.hasCppFiles = True

				if cheaders is not None:
					for extension in self.cHeaderExtensions:
						for filename in fnmatch.filter( filenames, '*'+extension ):
							path = os.path.join( absroot, filename )
							if path not in exclude_files:
								cheaders.append( os.path.abspath( path ) )

				if headers is not None or cheaders is not None:
					for extension in self.ambiguousHeaderExtensions:
						for filename in fnmatch.filter( filenames, '*'+extension ):
							path = os.path.join( absroot, filename )
							if path not in exclude_files:
								ambiguousHeaders.add( os.path.abspath( path ) )

		if self.hasCppFiles:
			headers += list(ambiguousHeaders)
		else:
			cheaders += list(ambiguousHeaders)

		headers.sort( key = str.lower )


	def get_full_path( self, headerFile, relativeDir ):
		if os.path.exists( headerFile ):
			path = headerFile
		else:
			path = "{0}/{1}".format( relativeDir, headerFile )
			if not os.path.exists( path ):
				for incDir in self.include_dirs:
					path = "{0}/{1}".format( incDir, headerFile )
					if os.path.exists( path ):
						break
						#A lot of standard C and C++ headers will be in a compiler-specific directory that we won't
						# check.
						#Just ignore them to speed things up.
			if not os.path.exists( path ):
				return ""

		return path


	def get_included_files( self, headerFile ):
		headers = []
		if sys.version_info >= (3, 0):
			f = open( headerFile, encoding = "latin-1" )
		else:
			f = open( headerFile )
		with f:
			for line in f:
				if line[0] != '#':
					continue

				RMatch = re.search( "#include\s*[<\"](.*?)[\">]", line )
				if RMatch is None:
					continue

				if "." not in RMatch.group( 1 ):
					continue

				headers.append( RMatch.group( 1 ) )

		return headers


	def follow_headers( self, headerFile, allheaders ):
		"""Follow the headers in a file.
		First, this will check to see if the given header has been followed already.
		If it has, it pulls the list from the allheaders global dictionary and returns it.
		If not, it populates a new allheaders list with follow_headers2, and then adds
		that to the allheaders dictionary
		"""
		headers = []

		if not headerFile:
			return

		path = self.get_full_path( headerFile, self.workingDirectory )

		if not path:
			return

		if path in _shared_globals.allheaders:
			allheaders += _shared_globals.allheaders[path]
			return

		headers = self.get_included_files( path )

		for header in headers:

			#Find the header in the listed includes.
			subpath = self.get_full_path( header, os.path.dirname( headerFile ) )

			if self.ignore_external_headers and not subpath.startswith( self.workingDirectory ):
				continue

			#If we've already looked at this header (i.e., it was included twice) just ignore it
			if subpath in allheaders:
				continue

			if subpath in _shared_globals.allheaders:
				allheaders += _shared_globals.allheaders[subpath]
				continue

			allheaders.append( subpath )

			theseheaders = set( )

			if self.header_recursion != 1:
				self.follow_headers2( subpath, theseheaders, 1, headerFile )

			_shared_globals.allheaders.update( { subpath: theseheaders } )
			allheaders += theseheaders

		_shared_globals.allheaders.update( { path: set( allheaders ) } )


	def follow_headers2( self, headerFile, allheaders, n, parent ):
		"""More intensive, recursive, and cpu-hogging function to follow a header.
		Only executed the first time we see a given header; after that the information is cached."""
		headers = []

		if not headerFile:
			return

		path = self.get_full_path( headerFile, os.path.dirname( parent ) )

		if not path:
			return

		if path in _shared_globals.allheaders:
			allheaders += _shared_globals.allheaders[path]
			return

		headers = self.get_included_files( path )

		for header in headers:
			subpath = self.get_full_path( header, os.path.dirname( headerFile ) )

			if self.ignore_external_headers and not subpath.startswith( self.workingDirectory ):
				continue

				#Check to see if we've already followed this header.
			#If we have, the list we created from it is already stored in _allheaders under this header's key.
			if subpath in allheaders:
				continue

			if subpath in _shared_globals.allheaders:
				allheaders |= _shared_globals.allheaders[subpath]
				continue

			allheaders.add( subpath )

			theseheaders = set( allheaders )

			if self.header_recursion == 0 or n < self.header_recursion:
				self.follow_headers2( subpath, theseheaders, n + 1, headerFile )

			_shared_globals.allheaders.update( { subpath: theseheaders } )
			allheaders |= theseheaders


	def should_recompile( self, srcFile, ofile = None, for_precompiled_header = False ):
		"""Checks various properties of a file to determine whether or not it needs to be recompiled."""

		log.LOG_INFO( "Checking whether to recompile {0}...".format( srcFile ) )

		if self.recompile_all:
			log.LOG_INFO(
				"Going to recompile {0} because settings have changed in the makefile that will impact output.".format(
					srcFile ) )
			return True

		basename = os.path.basename( srcFile ).split( '.' )[0]
		if not ofile:
			ofile = "{0}/{1}_{2}.o".format( self.obj_dir, basename,
				self.targetName )

		if self.use_chunks:
			chunk = self.get_chunk( srcFile )
			chunkfile = "{0}/{1}_{2}.o".format( self.obj_dir, chunk,
				self.targetName )

			#First check: If the object file doesn't exist, we obviously have to create it.
			if not os.path.exists( ofile ):
				ofile = chunkfile

		if not os.path.exists( ofile ):
			log.LOG_INFO(
				"Going to recompile {0} because the associated object file does not exist.".format( srcFile ) )
			return True

		#Third check: modified time.
		#If the source file is newer than the object file, we assume it's been changed and needs to recompile.
		mtime = os.path.getmtime( srcFile )
		omtime = os.path.getmtime( ofile )

		if mtime > omtime:
			if for_precompiled_header:
				log.LOG_INFO(
					"Going to recompile {0} because it has been modified since the last successful build.".format(
						srcFile ) )
				return True

			oldmd5 = 1
			newmd5 = 9

			try:
				newmd5 = _shared_globals.newmd5s[srcFile]
			except KeyError:
				with open( srcFile, "r" ) as f:
					newmd5 = _utils.get_md5( f )
				_shared_globals.newmd5s.update( { srcFile: newmd5 } )

			if platform.system( ) == "Windows":
				srcFile = srcFile[2:]

			if sys.version_info >= (3,0):
				srcFile = srcFile.encode("utf-8")
				baseName = os.path.basename( srcFile ).decode("utf-8")
			else:
				baseName = os.path.basename( srcFile )

			md5file = "{}.md5".format( os.path.join( self.csbuild_dir, "md5s", hashlib.md5( srcFile ).hexdigest(), baseName ) )

			if os.path.exists( md5file ):
				try:
					oldmd5 = _shared_globals.oldmd5s[md5file]
				except KeyError:
					with open( md5file, "rb" ) as f:
						oldmd5 = f.read( )
					_shared_globals.oldmd5s.update( { md5file: oldmd5 } )

			if oldmd5 != newmd5:
				log.LOG_INFO(
					"Going to recompile {0} because it has been modified since the last successful build.".format(

						srcFile ) )
				return True

		#Fourth check: Header files
		#If any included header file (recursive, to include headers included by headers) has been changed,
		#then we need to recompile every source that includes that header.
		#Follow the headers for this source file and find out if any have been changed o necessitate a recompile.
		headers = []

		self.follow_headers( srcFile, headers )

		updatedheaders = []

		for header in headers:
			if os.path.exists( header ):
				path = header
			else:
				continue

			header_mtime = os.path.getmtime( path )

			if header_mtime > omtime:
				if for_precompiled_header:
					updatedheaders.append( [header, path] )
					continue

				#newmd5 is 0, oldmd5 is 1, so that they won't report equal if we ignore them.
				newmd5 = 0
				oldmd5 = 1

				if platform.system( ) == "Windows":
					srcFile = srcFile[2:]

				if sys.version_info >= (3,0):
					srcFile = srcFile.encode("utf-8")
					baseName = os.path.basename( srcFile ).decode("utf-8")
				else:
					baseName = os.path.basename( srcFile )

				md5file = "{}.md5".format( os.path.join( self.csbuild_dir, "md5s", hashlib.md5( srcFile ).hexdigest(), baseName ) )

				if os.path.exists( md5file ):
					try:
						newmd5 = _shared_globals.newmd5s[path]
					except KeyError:
						if sys.version_info >= (3, 0):
							f = open( path, encoding = "latin-1" )
						else:
							f = open( path )
						with f:
							newmd5 = _utils.get_md5( f )
						_shared_globals.newmd5s.update( { path: newmd5 } )
					if os.path.exists( md5file ):
						try:
							oldmd5 = _shared_globals.oldmd5s[md5file]
						except KeyError:
							with open( md5file, "rb" ) as f:
								oldmd5 = f.read( )
							_shared_globals.oldmd5s.update( { md5file: oldmd5 } )

				if oldmd5 != newmd5:
					updatedheaders.append( [header, path] )

		if updatedheaders:
			files = []
			for pair in updatedheaders:
				files.append( pair[0] )
				path = pair[1]
				if path not in self.allpaths:
					self.allpaths.append( os.path.abspath( path ) )
			log.LOG_INFO(
				"Going to recompile {0} because included headers {1} have been modified since the last successful build."
				.format(
					srcFile, files ) )
			return True

		#If we got here, we assume the object file's already up to date.
		log.LOG_INFO( "Skipping {0}: Already up to date".format( srcFile ) )
		return False


	def check_libraries( self ):
		"""Checks the libraries designated by the make script.
		Invokes ld to determine whether or not the library exists.1
		Uses the -t flag to get its location.
		And then stores the library's last modified time to a global list to be used by the linker later, to determine
		whether or not a project with up-to-date objects still needs to link against new libraries.
		"""
		log.LOG_INFO( "Checking required libraries..." )


		def check_libraries( libraries, force_static, force_shared ):
			libraries_ok = True
			for library in libraries:
				bFound = False
				for depend in self.linkDepends:
					if _shared_globals.projects[depend].output_name.startswith(library) or \
							_shared_globals.projects[depend].output_name.startswith(
									"lib{}.".format( library ) ):
						bFound = True
						break
				if bFound:
					continue

				log.LOG_INFO( "Looking for lib{0}...".format( library ) )
				lib = self.activeToolchain.find_library( self, library, self.library_dirs,
					force_static, force_shared )
				if lib:
					mtime = os.path.getmtime( lib )
					log.LOG_INFO( "Found library lib{0} at {1}".format( library, lib ) )
					self.library_mtimes.append( mtime )
				else:
					log.LOG_ERROR( "Could not locate library: {0}".format( library ) )
					libraries_ok = False
			return libraries_ok


		libraries_ok = check_libraries( self.libraries, False, False )
		libraries_ok = check_libraries( self.static_libraries, True, False ) and libraries_ok
		libraries_ok = check_libraries( self.shared_libraries, False, True ) and libraries_ok
		if not libraries_ok:
			log.LOG_ERROR( "Some dependencies are not met on your system." )
			log.LOG_ERROR( "Check that all required libraries are installed." )
			log.LOG_ERROR(
				"If they are installed, ensure that the path is included in the makefile (use csbuild.LibDirs() to set "
				"them)" )
			return False
		log.LOG_INFO( "Libraries OK!" )
		return True

	def CanJoinChunk(self, chunk, newFile):
		if not chunk:
			return True

		extension = "." + chunk[0].rsplit(".", 1)[1]
		newFileExtension = "." + newFile.rsplit(".", 1)[1]
		if(
			(extension in self.cExtensions and newFileExtension in self.cppExtensions) or
			(extension in self.cppExtensions and newFileExtension in self.cExtensions)
		):
			return False

		for sourceFile in chunk:
			if newFile in self.chunkMutexes and sourceFile in self.chunkMutexes[newFile]:
				log.LOG_INFO("Rejecting {} for this chunk because it is labeled as mutually exclusive with {} for chunking".format(newFile, sourceFile))
				return False
			if sourceFile in self.chunkMutexes and newFile in self.chunkMutexes[sourceFile]:
				log.LOG_INFO("Rejecting {} for this chunk because it is labeled as mutually exclusive with {} for chunking".format(newFile, sourceFile))
				return False

		return True



	def make_chunks( self, l ):
		""" Converts the list into a list of lists - i.e., "chunks"
		Each chunk represents one compilation unit in the chunked build system.
		"""
		if _shared_globals.disable_chunks or not self.use_chunks:
			return l

		if self.unity:
			return [l]

		chunks = []
		if self.chunk_filesize > 0:
			sorted_list = sorted( l, key = os.path.getsize, reverse=True )
			while sorted_list:
				remaining = []
				chunksize = 0
				chunk = [sorted_list[0]]
				chunksize += os.path.getsize( sorted_list[0] )
				sorted_list.pop( 0 )

				for i in reversed(range(len(sorted_list))):
					srcFile = sorted_list[i]
					if not self.CanJoinChunk(chunk, srcFile):
						remaining.append(srcFile)
						continue

					filesize = os.path.getsize( srcFile )

					if chunksize + filesize > self.chunk_filesize:
						chunks.append( chunk )
						remaining += sorted_list[i::-1]
						log.LOG_INFO( "Made chunk: {0}".format( chunk ) )
						log.LOG_INFO( "Chunk size: {0}".format( chunksize ) )
						chunk = []
						break
					else:
						chunk.append( srcFile )
						chunksize += filesize

				if remaining:
					sorted_list = sorted( remaining, key = os.path.getsize, reverse=True )
				else:
					sorted_list = None

				if chunk:
					chunks.append( chunk )
					log.LOG_INFO( "Made chunk: {0}".format( chunk ) )
					log.LOG_INFO( "Chunk size: {0}".format( chunksize ) )
		elif self.chunk_size > 0:
			tempList = l
			while tempList:
				chunk = []
				remaining = []
				for i in range(len(tempList)):
					srcFile = tempList[i]
					if not self.CanJoinChunk(chunk, srcFile):
						remaining.append(srcFile)
						continue

					chunk.append(srcFile)

					if len(chunk) == self.chunk_size:
						remaining += tempList[i+1:]
						chunks.append( chunk )
						log.LOG_INFO( "Made chunk: {0}".format( chunk ) )
						chunk = []
						break
				tempList = remaining
				if chunk:
					chunks.append( chunk )
					log.LOG_INFO( "Made chunk: {0}".format( chunk ) )
		else:
			return l
		return chunks


	def get_chunk( self, srcFile ):
		"""Retrieves the chunk that a given file belongs to."""
		for chunk in self.chunks:
			if srcFile in chunk:
				return _utils.get_chunk_name( self.output_name, chunk )
		return None


	def save_md5( self, inFile ):
		# If we're running on Windows, we need to remove the drive letter from the input file path.
		if platform.system( ) == "Windows":
			inFile = inFile[2:]

		if sys.version_info >= (3,0):
			inFile = inFile.encode("utf-8")
			baseName = os.path.basename( inFile ).decode("utf-8")
		else:
			baseName = os.path.basename( inFile )

		md5file = "{}.md5".format( os.path.join( self.csbuild_dir, "md5s", hashlib.md5( inFile ).hexdigest(), baseName ) )

		md5dir = os.path.dirname( md5file )
		if not os.path.exists( md5dir ):
			os.makedirs( md5dir )
		newmd5 = ""
		try:
			newmd5 = _shared_globals.newmd5s[inFile]
		except KeyError:
			if sys.version_info >= (3, 0):
				f = open( inFile, encoding = "latin-1" )
			else:
				f = open( inFile )
			with f:
				newmd5 = _utils.get_md5( f )
		finally:
			with open( md5file, "wb" ) as f:
				f.write( newmd5 )


	def save_md5s( self, sources, headers ):
		for source in sources:
			self.save_md5( source )

		for header in headers:
			self.save_md5( header )

		for path in self.allpaths:
			self.save_md5( path )


	def precompile_headers( self ):
		if not self.needs_c_precompile and not self.needs_cpp_precompile:
			return True

		starttime = time.time( )
		log.LOG_BUILD( "Precompiling headers..." )

		self.built_something = True

		if not os.path.exists( self.obj_dir ):
			os.makedirs( self.obj_dir )

		thread = None
		cthread = None
		cppobj = ""
		cobj = ""
		if self.needs_cpp_precompile:
			if not _shared_globals.semaphore.acquire( False ):
				if _shared_globals.max_threads != 1:
					log.LOG_INFO( "Waiting for a build thread to become available..." )
				_shared_globals.semaphore.acquire( True )
			if _shared_globals.interrupted:
				csbuild.Exit( 2 )

			log.LOG_BUILD(
				"Precompiling {0} ({1}/{2})...".format(
					self.cppheaderfile,
					_shared_globals.current_compile,
					_shared_globals.total_compiles ) )

			_shared_globals.current_compile += 1

			cppobj = self.activeToolchain.get_pch_file( self.cppheaderfile )

			#precompiled headers block on current thread - run runs on current thread rather than starting a new one
			thread = _utils.threaded_build( self.cppheaderfile, cppobj, self, True )
			thread.start( )

		if self.needs_c_precompile:
			if not _shared_globals.semaphore.acquire( False ):
				if _shared_globals.max_threads != 1:
					log.LOG_INFO( "Waiting for a build thread to become available..." )
				_shared_globals.semaphore.acquire( True )
			if _shared_globals.interrupted:
				csbuild.Exit( 2 )

			log.LOG_BUILD(
				"Precompiling {0} ({1}/{2})...".format(
					self.cheaderfile,
					_shared_globals.current_compile,
					_shared_globals.total_compiles ) )

			_shared_globals.current_compile += 1

			cobj = self.activeToolchain.get_pch_file( self.cheaderfile )

			#precompiled headers block on current thread - run runs on current thread rather than starting a new one
			cthread = _utils.threaded_build( self.cheaderfile, cobj, self, True )
			cthread.start( )

		if thread:
			thread.join( )
			_shared_globals.precompiles_done += 1
		if cthread:
			cthread.join( )
			_shared_globals.precompiles_done += 1

		totaltime = time.time( ) - starttime
		totalmin = math.floor( totaltime / 60 )
		totalsec = round( totaltime % 60 )
		log.LOG_BUILD( "Precompile took {0}:{1:02}".format( int( totalmin ), int( totalsec ) ) )

		self.precompile_done = True

		return not self.compile_failed



class ProjectGroup( object ):
	"""
	Defines a group of projects, and also may contain subgroups.

	@ivar tempprojects: Temporary list of projects directly under this group
	@type tempprojects: dict[str, projectSettings]

	@ivar projects: Fully fleshed-out list of projects under this group
	Dict is { name : { target : project } }
	@type projects: dict[str, dict[str, projectSettings]]

	@ivar subgroups: List of child groups
	@type subgroups: dict[str, ProjectGroup]

	@ivar name: Group name
	@type name: str

	@ivar parentGroup: The group's parent group
	@type parentGroup: ProjectGroup
	"""
	def __init__( self, name, parentGroup ):
		"""
		Create a new ProjectGroup

		@param name: Group name
		@type name: str

		@param parentGroup: parent group
		@type parentGroup: ProjectGroup
		"""
		self.tempprojects = {}
		self.projects = {}
		self.subgroups = {}
		self.name = name
		self.parentGroup = parentGroup


rootProject = ProjectGroup( "", None )
currentGroup = rootProject
currentProject = projectSettings( )<|MERGE_RESOLUTION|>--- conflicted
+++ resolved
@@ -339,7 +339,6 @@
 
 	@type extraDirs: list[str]
 	@ivar extraDirs: Extra directories used to search for files
-
 	@undocumented: prepareBuild
 	@undocumented: __getattribute__
 	@undocumented: __setattr__
@@ -509,7 +508,6 @@
 		self.ambiguousHeaderExtensions = set([".h", ".inl"])
 
 		self.chunkMutexes = {}
-
 		#GUI support
 		self.state = _shared_globals.ProjectState.PENDING
 		self.startTime = 0
@@ -781,7 +779,6 @@
 
 		for srcFile in self.chunkMutexes:
 			ret.chunkMutexes.update( { srcFile : set( self.chunkMutexes[srcFile] ) } )
-
 		return ret
 
 
@@ -824,7 +821,6 @@
 					continue
 				log.LOG_INFO( "Looking in directory {0}".format( root ) )
 				if sources is not None:
-<<<<<<< HEAD
 					for extension in self.cppExtensions:
 						for filename in fnmatch.filter( filenames, '*'+extension ):
 							path = os.path.join( absroot, filename )
@@ -836,22 +832,6 @@
 							path = os.path.join( absroot, filename )
 							if path not in exclude_files:
 								sources.append( os.path.abspath( path ) )
-=======
-					for filename in fnmatch.filter( filenames, '*.cpp' ):
-						path = os.path.join( absroot, filename )
-						if path not in exclude_files:
-							sources.append( os.path.abspath( path ) )
-							self.hasCppFiles = True
-					for filename in fnmatch.filter( filenames, '*.cc' ):
-						path = os.path.join( absroot, filename )
-						if path not in exclude_files:
-							sources.append( os.path.abspath( path ) )
-							self.hasCppFiles = True
-					for filename in fnmatch.filter( filenames, '*.c' ):
-						path = os.path.join( absroot, filename )
-						if path not in exclude_files:
-							sources.append( os.path.abspath( path ) )
->>>>>>> 827a6540
 
 					sources.sort( key = str.lower )
 
@@ -862,7 +842,6 @@
 							if path not in exclude_files:
 								headers.append( os.path.abspath( path ) )
 								self.hasCppFiles = True
-
 				if cheaders is not None:
 					for extension in self.cHeaderExtensions:
 						for filename in fnmatch.filter( filenames, '*'+extension ):
@@ -1251,8 +1230,6 @@
 
 		return True
 
-
-
 	def make_chunks( self, l ):
 		""" Converts the list into a list of lists - i.e., "chunks"
 		Each chunk represents one compilation unit in the chunked build system.
@@ -1262,7 +1239,6 @@
 
 		if self.unity:
 			return [l]
-
 		chunks = []
 		if self.chunk_filesize > 0:
 			sorted_list = sorted( l, key = os.path.getsize, reverse=True )
@@ -1272,15 +1248,12 @@
 				chunk = [sorted_list[0]]
 				chunksize += os.path.getsize( sorted_list[0] )
 				sorted_list.pop( 0 )
-
 				for i in reversed(range(len(sorted_list))):
 					srcFile = sorted_list[i]
 					if not self.CanJoinChunk(chunk, srcFile):
 						remaining.append(srcFile)
 						continue
-
 					filesize = os.path.getsize( srcFile )
-
 					if chunksize + filesize > self.chunk_filesize:
 						chunks.append( chunk )
 						remaining += sorted_list[i::-1]
@@ -1291,7 +1264,6 @@
 					else:
 						chunk.append( srcFile )
 						chunksize += filesize
-
 				if remaining:
 					sorted_list = sorted( remaining, key = os.path.getsize, reverse=True )
 				else:
