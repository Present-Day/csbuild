# Copyright (C) 2013 Jaedyn K. Draper
#
# Permission is hereby granted, free of charge, to any person obtaining
# a copy of this software and associated documentation files (the "Software"),
# to deal in the Software without restriction, including without limitation
# the rights to use, copy, modify, merge, publish, distribute, sublicense,
# and/or sell copies of the Software, and to permit persons to whom the
# Software is furnished to do so, subject to the following conditions:
#
# The above copyright notice and this permission notice shall be included in
# all copies or substantial portions of the Software.
#
# THE SOFTWARE IS PROVIDED "AS IS", WITHOUT WARRANTY OF ANY KIND, EXPRESS OR
# IMPLIED, INCLUDING BUT NOT LIMITED TO THE WARRANTIES OF MERCHANTABILITY,
# FITNESS FOR A PARTICULAR PURPOSE AND NONINFRINGEMENT. IN NO EVENT SHALL
# THE AUTHORS OR COPYRIGHT HOLDERS BE LIABLE FOR ANY CLAIM, DAMAGES OR OTHER
# LIABILITY, WHETHER IN AN ACTION OF CONTRACT, TORT OR OTHERWISE, ARISING FROM,
# OUT OF OR IN CONNECTION WITH THE SOFTWARE OR THE USE OR OTHER DEALINGS IN THE
# SOFTWARE.

import os
import platform
import subprocess

from csbuild import toolchain
import csbuild

### Reference: http://msdn.microsoft.com/en-us/library/f35ctcxw.aspx

X64 = "X64"
X86 = "X86"

HAS_SET_VC_VARS = False
WINDOWS_SDK_DIR = ""

class SubSystem:
    (   DEFAULT,
        CONSOLE,
        WINDOWS,
        WINDOWS_CE,
        NATIVE,
        POSIX,
        BOOT_APPLICATION,
        EFI_APPLICATION,
        EFI_BOOT_SERVICE_DRIVER,
        EFI_ROM,
        EFI_RUNTIME_DRIVER ) = range(11)

class toolchain_msvc(toolchain.toolchainBase):
    '''Helper class for interfacing with the MSVC toolchain.'''

    def __init__(self):
        toolchain.toolchainBase.__init__(self)

        self._project_settings = None
<<<<<<< HEAD
        self.settingsOverrides["msvc_version"] = 100
        self.settingsOverrides["debug_runtime"] = False
        self.settingsOverrides["debug_runtime_set"] = False
=======
        self._subsystem = SubSystem.DEFAULT
>>>>>>> 51e7e6c3

    def SetupForProject(self, project):
        platform_architectures = {
            "amd64": X64,
            "x86_64": X64,
            "x86": X86,
            "i386": X86}

        self._project_settings = project.settings
        self._vc_env_var = r"VS{}COMNTOOLS".format(self.settingsOverrides["msvc_version"])
        self._toolchain_path = os.path.normpath(os.path.join(os.environ[self._vc_env_var], "..", "..", "VC"))
        self._bin_path = os.path.join(self._toolchain_path, "bin")
        self._include_path = [os.path.join(self._toolchain_path, "include")]
        self._lib_path = [os.path.join(self._toolchain_path, "lib")]
        self._platform_arch = platform_architectures.get(platform.machine().lower(), X86)
        self._build_64_bit = False

        # Determine if we need to build for 64-bit.
        if self._platform_arch == X64 and not self._project_settings.force_64_bit and not self._project_settings.force_32_bit:
            self._build_64_bit = True
        elif self._project_settings.force_64_bit:
            self._build_64_bit = True

        # If we're trying to build for 64-bit, determine the appropriate path for the 64-bit tools based on the machine's architecture.
        if self._build_64_bit:
            #TODO: Switch the assembler to ml64.exe when assemblers are supported.
            self._bin_path = os.path.join(self._bin_path, "amd64" if self._platform_arch == X64 else "x64_amd64")
            self._lib_path[0] = os.path.join(self._lib_path[0], "amd64")

        global HAS_SET_VC_VARS
        global WINDOWS_SDK_DIR
        if not HAS_SET_VC_VARS:

            batch_file_path = os.path.join(self._toolchain_path, "vcvarsall.bat")
            fd = subprocess.Popen('"{}" {} & set'.format(batch_file_path, "x64" if self._build_64_bit else "x86"), stdout = subprocess.PIPE, stderr = subprocess.PIPE)
            (output, errors) = fd.communicate()
            output_lines = output.splitlines()

            for line in output_lines:
                if line.startswith("WindowsSdkDir="):
                    key_value_list = line.split("=", 1)
                    WINDOWS_SDK_DIR = key_value_list[1]
                    break

            HAS_SET_VC_VARS = True

        self._include_path.append(os.path.join(WINDOWS_SDK_DIR, "include"))
        self._lib_path.append(os.path.join(WINDOWS_SDK_DIR, "lib", "x64" if self._build_64_bit else ""))


    ### Private methods ###

    def _get_compiler_exe(self):
        return '"{}" '.format(os.path.join(self._bin_path, "cl"))


    def _get_linker_exe(self):
        return '"{}" '.format(os.path.join(self._bin_path, "lib" if self._project_settings.static else "link"))


    def _get_default_compiler_args(self):
        return "/nologo /c /arch:AVX "


    def _get_default_linker_args(self):
        default_args = "/NOLOGO "
        for lib_path in self._lib_path:
            default_args += '/LIBPATH:"{}" '.format(lib_path)
        return default_args


    def _get_compiler_args(self):
        return "{}{}{}{}{}".format(
            self._get_default_compiler_args(),
            self._get_preprocessor_definition_args(),
            self._get_runtime_linkage_arg(),
            self._get_warning_args(),
            self._get_include_directory_args())


    def _get_non_static_library_linker_args(self):
        # The following arguments should only be specified for dynamic libraries and executables (being used with link.exe, not lib.exe).
        return "" if self._project_settings.static else "{}{}{}{}".format(
            self._get_runtime_library_arg(),
            "/PROFILE " if self._project_settings.profile else "",
            "/DEBUG " if self._project_settings.profile or self._project_settings.debug_level > 0 else "",
<<<<<<< HEAD
            "/DLL " if self._project_settings.type == csbuild.ProjectType.SharedLibrary else "",
=======
            "/DLL " if self._project_settings.shared else "")


    def _get_linker_args(self, output_file, obj_list):
        return "{}{}{}{}{}{}{}{}{}".format(
            self._get_default_linker_args(),
            self._get_non_static_library_linker_args(),
            self._get_subsystem_arg(),
            self._get_architecture_arg(),
            self._get_linker_warning_arg(),
>>>>>>> 51e7e6c3
            self._get_library_directory_args(),
            self._get_linker_output_arg(output_file),
            self._get_library_args(),
            self._get_linker_obj_file_args(obj_list))


    def _get_preprocessor_definition_args(self):
        define_args = ""

        # Add the defines.
        for define_name in self._project_settings.defines:
            define_args += "/D{} ".format(define_name)

        # Add the undefines.
        for define_name in self._project_settings.undefines:
            define_args += "/U{} ".format(define_name)

        return define_args


    def _get_architecture_arg(self):
        #TODO: This will need to change to support other machine architectures.
        return "/MACHINE:{} ".format("X64" if self._build_64_bit else "X86")


    def _get_runtime_linkage_arg(self):
        return "/{}{} ".format(
            "MT" if self._project_settings.static_runtime else "MD",
            "d" if self.settingsOverrides["debug_runtime"] else "")


    def _get_runtime_library_arg(self):
        return '/DEFAULTLIB:{}{}.lib '.format(
            "libcmt" if self._project_settings.static_runtime else "msvcrt",
            "d" if self.settingsOverrides["debug_runtime"] else "")


    def _get_subsystem_arg(self):
        # The default subsystem is implied, so it has no explicit argument.
        # When no argument is specified, the linker will assume a default subsystem which depends on a number of factors:
        #   CONSOLE -> Either main or wmain are defined (or int main(array<String^>^) for managed code).
        #   WINDOWS -> Either WinMain or wWinMain are defined (or WinMain(HINSTANCE*, HINSTANCE*, char*, int) or wWinMain(HINSTANCE*, HINSTANCE*, wchar_t*, int) for managed code).
        #   NATIVE -> The /DRIVER:WDM argument is specified (currently unsupported).
        if self._subsystem == SubSystem.DEFAULT:
            return ''

        sub_system_type = {
            SubSystem.CONSOLE: "CONSOLE",
            SubSystem.WINDOWS: "WINDOWS",
            SubSystem.WINDOWS_CE: "WINDOWSCE",
            SubSystem.NATIVE: "NATIVE",
            SubSystem.POSIX: "POSIX",
            SubSystem.BOOT_APPLICATION: "BOOT_APPLICATION",
            SubSystem.EFI_APPLICATION: "EFI_APPLICATION",
            SubSystem.EFI_BOOT_SERVICE_DRIVER: "EFI_BOOT_SERVICE_DRIVER",
            SubSystem.EFI_ROM: "EFI_ROM",
            SubSystem.EFI_RUNTIME_DRIVER: "EFI_RUNTIME_DRIVER" }

        return "/SUBSYSTEM:{} ".format(sub_system_type[self._subsystem])


    def _get_library_args(self):
        #args = "kernel32.lib user32.lib gdi32.lib winspool.lib comdlg32.lib advapi32.lib shell32.lib ole32.lib oleaut32.lib uuid.lib odbc32.lib odbccp32.lib "
        args = ""
        for lib in self._project_settings.libraries + self._project_settings.static_libraries + \
                self._project_settings.shared_libraries:
            args += '"{}.lib" '.format(lib)

        return args


    def _get_warning_args(self):
        #TODO: Support additional warning options.
        if self._project_settings.no_warnings:
            return "/w "
        elif self._project_settings.warnings_as_errors:
            return "/WX "

        return ""


    def _get_linker_warning_arg(self):
        # When linking, the only warning argument supported is whether or not to treat warnings as errors.
        return "/WX{} ".format("" if self._project_settings.warnings_as_errors else ":NO")


    def _get_include_directory_args(self):
        include_dir_args = ""

        for inc_dir in self._project_settings.include_dirs:
            include_dir_args += '/I"{}" '.format(os.path.normpath(inc_dir))

        # The default include paths should be added last so that any paths set by the user get searched first.
        for inc_dir in self._include_path:
            include_dir_args += '/I"{}" '.format(inc_dir)

        return include_dir_args


    def _get_library_directory_args(self):
        library_dir_args = ""

        for lib_dir in self._project_settings.library_dirs:
            library_dir_args += '/LIBPATH:"{}" '.format(os.path.normpath(lib_dir))

        return library_dir_args


    def _get_linker_output_arg(self, output_file):
        return '/OUT:"{}" '.format(output_file)


    def _get_linker_obj_file_args(self, obj_file_list):
        args = ""
        for obj_file in obj_file_list:
            args += '"{} "'.format(obj_file)

        return args


    ### Public methods ###

    def getCompilerCommand(self):
        return "{}{}{}".format(
            self._get_compiler_exe(),
            self._get_compiler_args(),
            " ".join(self._project_settings.compiler_flags))


    def getExtendedCompilerArgs(self, base_cmd, force_include_file, output_obj, input_file):
        return '{}/Fo"{}" "{}"'.format(
            base_cmd,
            output_obj,
            input_file)


    def getLinkerCommand(self, output_file, obj_list):
        return "{}{}{}".format(
            self._get_linker_exe(),
            self._get_linker_args(output_file, obj_list),
            " ".join(self._project_settings.linker_flags))


    ### Required functions ###

    def find_library(self, library, library_dirs, force_static, force_shared):
        library += ".lib"

        for lib_dir in library_dirs:
            lib_file_path = os.path.join(lib_dir, library)

            # Do a simple check to see if the file exists.
            if os.path.exists(lib_file_path):
                return lib_file_path

        # The library wasn't found.
        return None


    def get_base_cxx_command(self, project):
        self.SetupForProject(project)
        return self.getCompilerCommand()


    def get_base_cc_command(self, project):
        self.SetupForProject(project)
        return self.getCompilerCommand()


    def get_link_command(self, project, outputFile, objList):
        self.SetupForProject(project)
        return self.getLinkerCommand(outputFile, objList)


    def get_extended_command(self, baseCmd, project, forceIncludeFile, outObj, inFile):
        self.SetupForProject(project)
        return self.getExtendedCompilerArgs(baseCmd, forceIncludeFile, outObj, inFile)


    def get_default_extension(self, projectType):
        if projectType == csbuild.ProjectType.Application:
            return ".exe"
        elif projectType == csbuild.ProjectType.StaticLibrary:
            return ".lib"
        elif projectType == csbuild.ProjectType.SharedLibrary:
            return ".dll"

    def interrupt_exit_code(self):
        return -1

    def SetMsvcVersion(self, msvc_version):
<<<<<<< HEAD
        self.settingsOverrides["msvc_version"] = msvc_version

    def DebugRuntime(self):
        self.settingsOverrides["debug_runtime"] = True
        self.settingsOverrides["debug_runtime_set"] = True


    def ReleaseRuntime(self):
        self.settingsOverrides["debug_runtime"] = False
        self.settingsOverrides["debug_runtime_set"] = True
=======
        self.msvc_version = msvc_version

    def SetOutputSubSystem(self, subsystem):
        self._subsystem = subsystem
>>>>>>> 51e7e6c3
<|MERGE_RESOLUTION|>--- conflicted
+++ resolved
@@ -53,13 +53,10 @@
         toolchain.toolchainBase.__init__(self)
 
         self._project_settings = None
-<<<<<<< HEAD
         self.settingsOverrides["msvc_version"] = 100
         self.settingsOverrides["debug_runtime"] = False
         self.settingsOverrides["debug_runtime_set"] = False
-=======
         self._subsystem = SubSystem.DEFAULT
->>>>>>> 51e7e6c3
 
     def SetupForProject(self, project):
         platform_architectures = {
@@ -146,10 +143,7 @@
             self._get_runtime_library_arg(),
             "/PROFILE " if self._project_settings.profile else "",
             "/DEBUG " if self._project_settings.profile or self._project_settings.debug_level > 0 else "",
-<<<<<<< HEAD
-            "/DLL " if self._project_settings.type == csbuild.ProjectType.SharedLibrary else "",
-=======
-            "/DLL " if self._project_settings.shared else "")
+            "/DLL " if self._project_settings.type == csbuild.ProjectType.SharedLibrary else "")
 
 
     def _get_linker_args(self, output_file, obj_list):
@@ -159,7 +153,6 @@
             self._get_subsystem_arg(),
             self._get_architecture_arg(),
             self._get_linker_warning_arg(),
->>>>>>> 51e7e6c3
             self._get_library_directory_args(),
             self._get_linker_output_arg(output_file),
             self._get_library_args(),
@@ -351,7 +344,6 @@
         return -1
 
     def SetMsvcVersion(self, msvc_version):
-<<<<<<< HEAD
         self.settingsOverrides["msvc_version"] = msvc_version
 
     def DebugRuntime(self):
@@ -362,9 +354,6 @@
     def ReleaseRuntime(self):
         self.settingsOverrides["debug_runtime"] = False
         self.settingsOverrides["debug_runtime_set"] = True
-=======
-        self.msvc_version = msvc_version
 
     def SetOutputSubSystem(self, subsystem):
         self._subsystem = subsystem
->>>>>>> 51e7e6c3
